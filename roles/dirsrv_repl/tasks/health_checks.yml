--- conflicted
+++ resolved
@@ -37,7 +37,6 @@
       with_subelements:
         - "{{ dirsrv_repl_agreements | dict2items }}"
         - value
-<<<<<<< HEAD
       when: item.1.from == inventory_hostname
 
 - name: Health Checks | System readiness checks
@@ -74,8 +73,6 @@
       register: data_dir_space
       changed_when: false
       failed_when: false
-=======
->>>>>>> 37f9a2ca
 
 ## System readiness checks removed; covered elsewhere or out of scope here
 
@@ -112,10 +109,4 @@
 
 ## Replication state validation removed; convergence handled by ds_repl_wait
 
-<<<<<<< HEAD
-## Replication state, topology, and post-op verification removed; handled by ds_repl_wait
-=======
-## Mesh topology assertions removed to simplify orchestration
-
-## Post-operation verification removed; handled by wait_green
->>>>>>> 37f9a2ca
+## Replication state, topology, and post-op verification removed; handled by ds_repl_wait
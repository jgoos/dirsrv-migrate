---
- name: Copy config archive to target node
  ansible.builtin.copy:
    dest: "{{ [dsm_tempdir, 'dirsrv_slapd-' ~ dsm_instance ~ '.tar.bz2'] | path_join }}"
    group: dirsrv
    mode: '0640'
    owner: dirsrv
    src: "{{ [dsm_artifact_root, dsm_source_host, 'dirsrv_slapd-' ~ dsm_instance ~ '.tar.bz2'] | path_join }}"


- name: Copy LDIF dump(s) to target node
  ansible.builtin.copy:
    dest: "{{ [dsm_base_varldif, 'migration-' ~ item ~ '.ldif'] | path_join }}"
    group: dirsrv
    mode: '0640'
    owner: dirsrv
    setype: dirsrv_var_lib_t
    src: "{{ [dsm_artifact_root, dsm_source_host, 'migration-' ~ item ~ '.ldif'] | path_join }}"
  loop: "{{ dsm_backends.keys() | list }}"

- name: Build list of target LDIF file paths
  ansible.builtin.set_fact:
    dsm_ldif_files: "{{ dsm_backends.keys() | list | map('regex_replace', '^(.*)$', ([dsm_base_varldif, 'migration-' ~ '\\1' ~ '.ldif'] | path_join)) | list }}"

- name: Clean exported data LDIFs with configured patterns
  ansible.builtin.replace:
    backup: true
    path: "{{ item.0 }}"
    regexp: "{{ item.1.regexp }}"
    replace: "{{ item.1.replace | default('') }}"
  loop: "{{ (dsm_ldif_files | default([])) | product(dsm_cleanup_patterns_data | default([])) | list }}"

- name: Extract schema into place
  ansible.builtin.unarchive:
    src: "{{ [dsm_tempdir, 'dirsrv_slapd-' ~ dsm_instance ~ '.tar.bz2'] | path_join }}"
    dest: /
    remote_src: true
    include:
      - "etc/dirsrv/slapd-{{ dsm_instance }}/schema/*"
    # creates: "/etc/dirsrv/slapd-{{ dsm_instance }}/schema"
<<<<<<< HEAD
  
=======
>>>>>>> ed1b315e

- name: Restart instance
  ansible.builtin.systemd:
    name: "dirsrv@{{ dsm_instance }}"
    state: restarted

- name: Import data
  ansible.builtin.command:
    argv:
      - /usr/sbin/dsconf
      - -D
      - "cn=Directory Manager"
      - -w
      - "{{ dsm_password }}"
      - ldap://localhost:389
      - backend
      - import
      - "{{ item }}"
      - "{{ [dsm_base_varldif, 'migration-' ~ item ~ '.ldif'] | path_join }}"
  loop: "{{ dsm_backends.keys() | list }}"
  changed_when: false<|MERGE_RESOLUTION|>--- conflicted
+++ resolved
@@ -38,10 +38,6 @@
     include:
       - "etc/dirsrv/slapd-{{ dsm_instance }}/schema/*"
     # creates: "/etc/dirsrv/slapd-{{ dsm_instance }}/schema"
-<<<<<<< HEAD
-  
-=======
->>>>>>> ed1b315e
 
 - name: Restart instance
   ansible.builtin.systemd:
